--- conflicted
+++ resolved
@@ -183,11 +183,7 @@
             }
         }
         
-<<<<<<< HEAD
-        self.wait(consumerDelay*Double(n)+1)
-=======
         self.wait(until: consumerDelay*Double(n)+10)
->>>>>>> c0fb789e
         
         XCTAssertEqual(count, 2*n)
     }
