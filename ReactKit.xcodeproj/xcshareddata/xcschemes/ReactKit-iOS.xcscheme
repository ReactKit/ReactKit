--- conflicted
+++ resolved
@@ -23,15 +23,10 @@
       </BuildActionEntries>
    </BuildAction>
    <TestAction
-      buildConfiguration = "Debug"
+      buildConfiguration = "Release"
       selectedDebuggerIdentifier = "Xcode.DebuggerFoundation.Debugger.LLDB"
       selectedLauncherIdentifier = "Xcode.DebuggerFoundation.Launcher.LLDB"
-<<<<<<< HEAD
       shouldUseLaunchSchemeArgsEnv = "YES">
-=======
-      shouldUseLaunchSchemeArgsEnv = "YES"
-      buildConfiguration = "Release">
->>>>>>> c0fb789e
       <Testables>
          <TestableReference
             skipped = "NO">
