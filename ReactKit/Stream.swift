--- conflicted
+++ resolved
@@ -368,11 +368,7 @@
 }
 
 /// map to stream + flatten
-<<<<<<< HEAD
-public func flatMap<T, U>(style: FlattenStyle = .Merge, transform: T -> Stream<U>)(upstream: Stream<T>) -> Stream<U>
-=======
-public func flatMap<T, U>(_ style: FlattenStyle = .Merge, transform: T -> Stream<U>) -> (upstream: Stream<T>) -> Stream<U>
->>>>>>> c0fb789e
+public func flatMap<T, U>(style: FlattenStyle = .Merge, transform: T -> Stream<U>) -> (upstream: Stream<T>) -> Stream<U>
 {
     return { (upstream: Stream<T>) in
         let stream = upstream |> map(transform) |> flatten(style)
@@ -380,11 +376,7 @@
     }
 }
 
-<<<<<<< HEAD
-public func buffer<T>(capacity: Int = Int.max)(upstream: Stream<T>) -> Stream<[T]>
-=======
-public func buffer<T>(_ capacity: Int = Int.max) -> (upstream: Stream<T>) -> Stream<[T]>
->>>>>>> c0fb789e
+public func buffer<T>(capacity: Int = Int.max) -> (upstream: Stream<T>) -> Stream<[T]>
 {
     precondition(capacity >= 0)
  
@@ -415,34 +407,6 @@
 
 public func bufferBy<T, U>(triggerStream: Stream<U>) -> (upstream: Stream<T>) -> Stream<[T]>
 {
-<<<<<<< HEAD
-    return Stream<[T]> { [weak triggerStream] progress, fulfill, reject, configure in
- 
-        var upstreamCanceller: Canceller? = nil
-        var triggerCanceller: Canceller? = nil
-        let combinedCanceller = Canceller {
-            upstreamCanceller?.cancel()
-            triggerCanceller?.cancel()
-        }
-        _bindToUpstream(upstream, nil, reject, configure, combinedCanceller)
-        
-        var buffer: [T] = []
-        
-        upstream.react(&upstreamCanceller) { value in
-            buffer += [value]
-        }.success { _ -> Void in
-            progress(buffer)
-            fulfill()
-        }
-        
-        triggerStream?.react(&triggerCanceller) { [weak upstream] _ in
-            if upstream != nil {
-                progress(buffer)
-                buffer = []
-            }
-        }.then { [weak upstream] _ -> Void in
-            if upstream != nil {
-=======
     return { (upstream: Stream<T>) in
         return Stream<[T]> { [weak triggerStream] progress, fulfill, reject, configure in
      
@@ -459,18 +423,17 @@
             upstream.react(&upstreamCanceller) { value in
                 buffer += [value]
             }.success { _ -> Void in
->>>>>>> c0fb789e
                 progress(buffer)
                 fulfill()
             }
             
             triggerStream?.react(&triggerCanceller) { [weak upstream] _ in
-                if let upstream = upstream {
+                if upstream != nil {
                     progress(buffer)
                     buffer = []
                 }
             }.then { [weak upstream] _ -> Void in
-                if let upstream = upstream {
+                if upstream != nil {
                     progress(buffer)
                     buffer = []
                 }
@@ -962,11 +925,7 @@
 
 // MARK: collecting
 
-<<<<<<< HEAD
-public func reduce<T, U>(initialValue: U, _ accumulateClosure: (accumulatedValue: U, newValue: T) -> U)(upstream: Stream<T>) -> Stream<U>
-=======
-public func reduce<T, U>(initialValue: U, accumulateClosure: (accumulatedValue: U, newValue: T) -> U) -> (upstream: Stream<T>) -> Stream<U>
->>>>>>> c0fb789e
+public func reduce<T, U>(initialValue: U, _ accumulateClosure: (accumulatedValue: U, newValue: T) -> U) -> (upstream: Stream<T>) -> Stream<U>
 {
     return { (upstream: Stream<T>) -> Stream<U> in
         return Stream<U> { progress, fulfill, reject, configure in
@@ -1595,23 +1554,14 @@
 {
     precondition(retryCount >= 0)
     
-<<<<<<< HEAD
-    if retryCount == 0 {
-        return upstreamProducer
-    }
-    else {
-        return upstreamProducer |>> `catch` { _ -> Stream<T> in
-            return (upstreamProducer |>> retry(retryCount - 1))()
-=======
     return { (upstreamProducer: Stream<T>.Producer) in
         if retryCount == 0 {
             return upstreamProducer
         }
         else {
-            return upstreamProducer |>> catch { _ -> Stream<T> in
+            return upstreamProducer |>> `catch` { _ -> Stream<T> in
                 return (upstreamProducer |>> retry(retryCount - 1))()
             }
->>>>>>> c0fb789e
         }
     }
 }
@@ -1643,11 +1593,7 @@
 }
 
 /// alias for `mapAccumulate()`
-<<<<<<< HEAD
-public func scan<T, U>(initialValue: U, _ accumulateClosure: (accumulatedValue: U, newValue: T) -> U)(upstream: Stream<T>) -> Stream<U>
-=======
-public func scan<T, U>(initialValue: U, accumulateClosure: (accumulatedValue: U, newValue: T) -> U) -> (upstream: Stream<T>) -> Stream<U>
->>>>>>> c0fb789e
+public func scan<T, U>(initialValue: U, _ accumulateClosure: (accumulatedValue: U, newValue: T) -> U) -> (upstream: Stream<T>) -> Stream<U>
 {
     return { (upstream: Stream<T>) in
         return mapAccumulate(initialValue, accumulateClosure)(upstream: upstream)
